<refentry id="vidioc-create-bufs">
  <refmeta>
    <refentrytitle>ioctl VIDIOC_CREATE_BUFS</refentrytitle>
    &manvol;
  </refmeta>

  <refnamediv>
    <refname>VIDIOC_CREATE_BUFS</refname>
    <refpurpose>Create buffers for Memory Mapped or User Pointer I/O</refpurpose>
  </refnamediv>

  <refsynopsisdiv>
    <funcsynopsis>
      <funcprototype>
	<funcdef>int <function>ioctl</function></funcdef>
	<paramdef>int <parameter>fd</parameter></paramdef>
	<paramdef>int <parameter>request</parameter></paramdef>
	<paramdef>struct v4l2_create_buffers *<parameter>argp</parameter></paramdef>
      </funcprototype>
    </funcsynopsis>
  </refsynopsisdiv>

  <refsect1>
    <title>Arguments</title>

    <variablelist>
      <varlistentry>
	<term><parameter>fd</parameter></term>
	<listitem>
	  <para>&fd;</para>
	</listitem>
      </varlistentry>
      <varlistentry>
	<term><parameter>request</parameter></term>
	<listitem>
	  <para>VIDIOC_CREATE_BUFS</para>
	</listitem>
      </varlistentry>
      <varlistentry>
	<term><parameter>argp</parameter></term>
	<listitem>
	  <para></para>
	</listitem>
      </varlistentry>
    </variablelist>
  </refsect1>

  <refsect1>
    <title>Description</title>

    <note>
      <title>Experimental</title>
      <para>This is an <link linkend="experimental"> experimental </link>
      interface and may change in the future.</para>
    </note>

    <para>This ioctl is used to create buffers for <link linkend="mmap">memory
mapped</link> or <link linkend="userp">user pointer</link>
I/O. It can be used as an alternative or in addition to the
<constant>VIDIOC_REQBUFS</constant> ioctl, when a tighter control over buffers
is required. This ioctl can be called multiple times to create buffers of
different sizes.</para>

    <para>To allocate device buffers applications initialize relevant fields of
the <structname>v4l2_create_buffers</structname> structure. They set the
<structfield>type</structfield> field in the
&v4l2-format; structure, embedded in this
structure, to the respective stream or buffer type.
<structfield>count</structfield> must be set to the number of required buffers.
<structfield>memory</structfield> specifies the required I/O method. The
<structfield>format</structfield> field shall typically be filled in using
either the <constant>VIDIOC_TRY_FMT</constant> or
<constant>VIDIOC_G_FMT</constant> ioctl(). Additionally, applications can adjust
<structfield>sizeimage</structfield> fields to fit their specific needs. The
<structfield>reserved</structfield> array must be zeroed.</para>

    <para>When the ioctl is called with a pointer to this structure the driver
will attempt to allocate up to the requested number of buffers and store the
actual number allocated and the starting index in the
<structfield>count</structfield> and the <structfield>index</structfield> fields
respectively. On return <structfield>count</structfield> can be smaller than
the number requested. The driver may also increase buffer sizes if required,
however, it will not update <structfield>sizeimage</structfield> field values.
The user has to use <constant>VIDIOC_QUERYBUF</constant> to retrieve that
information.</para>

    <table pgwide="1" frame="none" id="v4l2-create-buffers">
      <title>struct <structname>v4l2_create_buffers</structname></title>
      <tgroup cols="3">
	&cs-str;
	<tbody valign="top">
	  <row>
	    <entry>__u32</entry>
	    <entry><structfield>index</structfield></entry>
	    <entry>The starting buffer index, returned by the driver.</entry>
	  </row>
	  <row>
	    <entry>__u32</entry>
	    <entry><structfield>count</structfield></entry>
	    <entry>The number of buffers requested or granted. If count == 0, then
	    <constant>VIDIOC_CREATE_BUFS</constant> will set <structfield>index</structfield>
	    to the current number of created buffers, and it will check the validity of
	    <structfield>memory</structfield> and <structfield>format.type</structfield>.
	    If those are invalid -1 is returned and errno is set to &EINVAL;,
	    otherwise <constant>VIDIOC_CREATE_BUFS</constant> returns 0. It will
	    never set errno to &EBUSY; in this particular case.</entry>
	  </row>
	  <row>
	    <entry>__u32</entry>
	    <entry><structfield>memory</structfield></entry>
	    <entry>Applications set this field to
<constant>V4L2_MEMORY_MMAP</constant> or
<constant>V4L2_MEMORY_USERPTR</constant>. See <xref linkend="v4l2-memory"
/></entry>
	  </row>
	  <row>
<<<<<<< HEAD
	    <entry>struct&nbsp;v4l2_format</entry>
=======
	    <entry>&v4l2-format;</entry>
>>>>>>> 28c42c28
	    <entry><structfield>format</structfield></entry>
	    <entry>Filled in by the application, preserved by the driver.</entry>
	  </row>
	  <row>
	    <entry>__u32</entry>
	    <entry><structfield>reserved</structfield>[8]</entry>
	    <entry>A place holder for future extensions.</entry>
	  </row>
	</tbody>
      </tgroup>
    </table>
  </refsect1>

  <refsect1>
    &return-value;

    <variablelist>
      <varlistentry>
	<term><errorcode>ENOMEM</errorcode></term>
	<listitem>
	  <para>No memory to allocate buffers for <link linkend="mmap">memory
mapped</link> I/O.</para>
	</listitem>
      </varlistentry>
      <varlistentry>
	<term><errorcode>EINVAL</errorcode></term>
	<listitem>
	  <para>The buffer type (<structfield>type</structfield> field) or the
requested I/O method (<structfield>memory</structfield>) is not
supported.</para>
	</listitem>
      </varlistentry>
    </variablelist>
  </refsect1>
</refentry><|MERGE_RESOLUTION|>--- conflicted
+++ resolved
@@ -114,11 +114,7 @@
 /></entry>
 	  </row>
 	  <row>
-<<<<<<< HEAD
-	    <entry>struct&nbsp;v4l2_format</entry>
-=======
 	    <entry>&v4l2-format;</entry>
->>>>>>> 28c42c28
 	    <entry><structfield>format</structfield></entry>
 	    <entry>Filled in by the application, preserved by the driver.</entry>
 	  </row>
