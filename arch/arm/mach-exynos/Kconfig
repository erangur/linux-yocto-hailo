--- conflicted
+++ resolved
@@ -200,11 +200,8 @@
 	select S3C_DEV_HSMMC2
 	select S3C_DEV_HSMMC3
 	select SAMSUNG_DEV_BACKLIGHT
-<<<<<<< HEAD
 	select EXYNOS_DEV_DRM
-=======
 	select EXYNOS_DEV_SYSMMU
->>>>>>> 046fae44
 	select EXYNOS4_DEV_AHCI
 	select SAMSUNG_DEV_KEYPAD
 	select EXYNOS4_DEV_DMA
@@ -334,11 +331,8 @@
 	select S5P_DEV_USB_EHCI
 	select SAMSUNG_DEV_BACKLIGHT
 	select SAMSUNG_DEV_PWM
-<<<<<<< HEAD
 	select EXYNOS_DEV_DRM
-=======
 	select EXYNOS_DEV_SYSMMU
->>>>>>> 046fae44
 	select EXYNOS4_DEV_DMA
 	select EXYNOS4_DEV_USB_OHCI
 	select EXYNOS4_SETUP_FIMD0
