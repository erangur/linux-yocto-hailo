--- conflicted
+++ resolved
@@ -34,13 +34,6 @@
 #include <asm/mach/arch.h>
 #include <asm/mach/map.h>
 
-#include "gpmc-smsc911x.h"
-<<<<<<< HEAD
-#include "gpmc.h"
-#include <plat/sdrc.h>
-=======
-#include <plat/gpmc.h>
->>>>>>> 3e6ece13
 #include <plat/usb.h>
 
 #include "common.h"
@@ -48,6 +41,8 @@
 #include "hsmmc.h"
 #include "control.h"
 #include "common-board-devices.h"
+#include "gpmc.h"
+#include "gpmc-smsc911x.h"
 
 #define OMAP3LOGIC_SMSC911X_CS			1
 
