--- conflicted
+++ resolved
@@ -2100,14 +2100,8 @@
 	int iptype;
 	__u8 *ra;
 
-<<<<<<< HEAD
 	pr_debug("qp %p cm_id %p\n", ep->com.qp, ep->com.cm_id);
-	init_timer(&ep->timer);
 	c4iw_init_wr_wait(ep->com.wr_waitp);
-=======
-	pr_debug("%s qp %p cm_id %p\n", __func__, ep->com.qp, ep->com.cm_id);
-	c4iw_init_wr_wait(&ep->com.wr_wait);
->>>>>>> a9346abe
 
 	/* When MPA revision is different on nodes, the node with MPA_rev=2
 	 * tries to reconnect with MPA_rev 1 for the same EP through
