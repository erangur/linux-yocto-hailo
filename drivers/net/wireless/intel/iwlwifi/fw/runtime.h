/******************************************************************************
 *
 * This file is provided under a dual BSD/GPLv2 license.  When using or
 * redistributing this file, you may do so under either license.
 *
 * GPL LICENSE SUMMARY
 *
 * Copyright(c) 2017 Intel Deutschland GmbH
 * Copyright (C) 2018-2019 Intel Corporation
 *
 * This program is free software; you can redistribute it and/or modify
 * it under the terms of version 2 of the GNU General Public License as
 * published by the Free Software Foundation.
 *
 * This program is distributed in the hope that it will be useful, but
 * WITHOUT ANY WARRANTY; without even the implied warranty of
 * MERCHANTABILITY or FITNESS FOR A PARTICULAR PURPOSE.  See the GNU
 * General Public License for more details.
 *
 * The full GNU General Public License is included in this distribution
 * in the file called COPYING.
 *
 * Contact Information:
 *  Intel Linux Wireless <linuxwifi@intel.com>
 * Intel Corporation, 5200 N.E. Elam Young Parkway, Hillsboro, OR 97124-6497
 *
 * BSD LICENSE
 *
 * Copyright(c) 2017 Intel Deutschland GmbH
 * Copyright (C) 2018-2019 Intel Corporation
 * All rights reserved.
 *
 * Redistribution and use in source and binary forms, with or without
 * modification, are permitted provided that the following conditions
 * are met:
 *
 *  * Redistributions of source code must retain the above copyright
 *    notice, this list of conditions and the following disclaimer.
 *  * Redistributions in binary form must reproduce the above copyright
 *    notice, this list of conditions and the following disclaimer in
 *    the documentation and/or other materials provided with the
 *    distribution.
 *  * Neither the name Intel Corporation nor the names of its
 *    contributors may be used to endorse or promote products derived
 *    from this software without specific prior written permission.
 *
 * THIS SOFTWARE IS PROVIDED BY THE COPYRIGHT HOLDERS AND CONTRIBUTORS
 * "AS IS" AND ANY EXPRESS OR IMPLIED WARRANTIES, INCLUDING, BUT NOT
 * LIMITED TO, THE IMPLIED WARRANTIES OF MERCHANTABILITY AND FITNESS FOR
 * A PARTICULAR PURPOSE ARE DISCLAIMED. IN NO EVENT SHALL THE COPYRIGHT
 * OWNER OR CONTRIBUTORS BE LIABLE FOR ANY DIRECT, INDIRECT, INCIDENTAL,
 * SPECIAL, EXEMPLARY, OR CONSEQUENTIAL DAMAGES (INCLUDING, BUT NOT
 * LIMITED TO, PROCUREMENT OF SUBSTITUTE GOODS OR SERVICES; LOSS OF USE,
 * DATA, OR PROFITS; OR BUSINESS INTERRUPTION) HOWEVER CAUSED AND ON ANY
 * THEORY OF LIABILITY, WHETHER IN CONTRACT, STRICT LIABILITY, OR TORT
 * (INCLUDING NEGLIGENCE OR OTHERWISE) ARISING IN ANY WAY OUT OF THE USE
 * OF THIS SOFTWARE, EVEN IF ADVISED OF THE POSSIBILITY OF SUCH DAMAGE.
 *
 *****************************************************************************/
#ifndef __iwl_fw_runtime_h__
#define __iwl_fw_runtime_h__

#include "iwl-config.h"
#include "iwl-trans.h"
#include "img.h"
#include "fw/api/debug.h"
#include "fw/api/dbg-tlv.h"
#include "fw/api/paging.h"
#include "iwl-eeprom-parse.h"

struct iwl_fw_runtime_ops {
	int (*dump_start)(void *ctx);
	void (*dump_end)(void *ctx);
	bool (*fw_running)(void *ctx);
	int (*send_hcmd)(void *ctx, struct iwl_host_cmd *host_cmd);
	bool (*d3_debug_enable)(void *ctx);
};

#define MAX_NUM_LMAC 2
struct iwl_fwrt_shared_mem_cfg {
	int num_lmacs;
	int num_txfifo_entries;
	struct {
		u32 txfifo_size[TX_FIFO_MAX_NUM];
		u32 rxfifo1_size;
	} lmac[MAX_NUM_LMAC];
	u32 rxfifo2_size;
	u32 internal_txfifo_addr;
	u32 internal_txfifo_size[TX_FIFO_INTERNAL_MAX_NUM];
};

enum iwl_fw_runtime_status {
	IWL_FWRT_STATUS_DUMPING = 0,
};

/**
 * struct iwl_fw_runtime - runtime data for firmware
 * @fw: firmware image
 * @cfg: NIC configuration
 * @dev: device pointer
 * @ops: user ops
 * @ops_ctx: user ops context
 * @status: status flags
 * @fw_paging_db: paging database
 * @num_of_paging_blk: number of paging blocks
 * @num_of_pages_in_last_blk: number of pages in the last block
 * @smem_cfg: saved firmware SMEM configuration
 * @cur_fw_img: current firmware image, must be maintained by
 *	the driver by calling &iwl_fw_set_current_image()
 * @dump: debug dump data
 */
struct iwl_fw_runtime {
	struct iwl_trans *trans;
	const struct iwl_fw *fw;
	struct device *dev;

	const struct iwl_fw_runtime_ops *ops;
	void *ops_ctx;

	unsigned long status;

	/* Paging */
	struct iwl_fw_paging fw_paging_db[NUM_OF_FW_PAGING_BLOCKS];
	u16 num_of_paging_blk;
	u16 num_of_pages_in_last_blk;

	enum iwl_ucode_type cur_fw_img;

	/* memory configuration */
	struct iwl_fwrt_shared_mem_cfg smem_cfg;

	/* debug */
	struct {
		const struct iwl_fw_dump_desc *desc;
		bool monitor_only;
		struct delayed_work wk;

		u8 conf;

		/* ts of the beginning of a non-collect fw dbg data period */
		unsigned long non_collect_ts_start[IWL_FW_TRIGGER_ID_NUM];
		u32 *d3_debug_data;
		struct iwl_fw_ini_region_cfg *active_regs[IWL_FW_INI_MAX_REGION_ID];
		struct iwl_fw_ini_active_triggers active_trigs[IWL_FW_TRIGGER_ID_NUM];
		u32 lmac_err_id[MAX_NUM_LMAC];
		u32 umac_err_id;
		void *fifo_iter;
<<<<<<< HEAD
=======
		enum iwl_fw_ini_trigger_id ini_trig_id;
		struct timer_list periodic_trig;
>>>>>>> 0ecfebd2
	} dump;
#ifdef CONFIG_IWLWIFI_DEBUGFS
	struct {
		struct delayed_work wk;
		u32 delay;
		u64 seq;
	} timestamp;
#endif /* CONFIG_IWLWIFI_DEBUGFS */
};

void iwl_fw_runtime_init(struct iwl_fw_runtime *fwrt, struct iwl_trans *trans,
			const struct iwl_fw *fw,
			const struct iwl_fw_runtime_ops *ops, void *ops_ctx,
			struct dentry *dbgfs_dir);

static inline void iwl_fw_runtime_free(struct iwl_fw_runtime *fwrt)
{
	int i;

	kfree(fwrt->dump.d3_debug_data);
	fwrt->dump.d3_debug_data = NULL;

	for (i = 0; i < IWL_FW_TRIGGER_ID_NUM; i++) {
		struct iwl_fw_ini_active_triggers *active =
			&fwrt->dump.active_trigs[i];

		active->active = false;
		active->size = 0;
		kfree(active->trig);
		active->trig = NULL;
	}
}

void iwl_fw_runtime_suspend(struct iwl_fw_runtime *fwrt);

void iwl_fw_runtime_resume(struct iwl_fw_runtime *fwrt);

static inline void iwl_fw_set_current_image(struct iwl_fw_runtime *fwrt,
					    enum iwl_ucode_type cur_fw_img)
{
	fwrt->cur_fw_img = cur_fw_img;
}

int iwl_init_paging(struct iwl_fw_runtime *fwrt, enum iwl_ucode_type type);
void iwl_free_fw_paging(struct iwl_fw_runtime *fwrt);

void iwl_get_shared_mem_conf(struct iwl_fw_runtime *fwrt);

#endif /* __iwl_fw_runtime_h__ */<|MERGE_RESOLUTION|>--- conflicted
+++ resolved
@@ -145,11 +145,8 @@
 		u32 lmac_err_id[MAX_NUM_LMAC];
 		u32 umac_err_id;
 		void *fifo_iter;
-<<<<<<< HEAD
-=======
 		enum iwl_fw_ini_trigger_id ini_trig_id;
 		struct timer_list periodic_trig;
->>>>>>> 0ecfebd2
 	} dump;
 #ifdef CONFIG_IWLWIFI_DEBUGFS
 	struct {
