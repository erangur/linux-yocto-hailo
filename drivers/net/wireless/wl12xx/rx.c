/*
 * This file is part of wl1271
 *
 * Copyright (C) 2009 Nokia Corporation
 *
 * Contact: Luciano Coelho <luciano.coelho@nokia.com>
 *
 * This program is free software; you can redistribute it and/or
 * modify it under the terms of the GNU General Public License
 * version 2 as published by the Free Software Foundation.
 *
 * This program is distributed in the hope that it will be useful, but
 * WITHOUT ANY WARRANTY; without even the implied warranty of
 * MERCHANTABILITY or FITNESS FOR A PARTICULAR PURPOSE.  See the GNU
 * General Public License for more details.
 *
 * You should have received a copy of the GNU General Public License
 * along with this program; if not, write to the Free Software
 * Foundation, Inc., 51 Franklin St, Fifth Floor, Boston, MA
 * 02110-1301 USA
 *
 */

#include <linux/gfp.h>
#include <linux/sched.h>

#include "wl12xx.h"
#include "acx.h"
#include "reg.h"
#include "rx.h"
#include "io.h"

static u8 wl12xx_rx_get_mem_block(struct wl12xx_fw_status *status,
				  u32 drv_rx_counter)
{
	return le32_to_cpu(status->rx_pkt_descs[drv_rx_counter]) &
		RX_MEM_BLOCK_MASK;
}

static u32 wl12xx_rx_get_buf_size(struct wl12xx_fw_status *status,
				 u32 drv_rx_counter)
{
	return (le32_to_cpu(status->rx_pkt_descs[drv_rx_counter]) &
		RX_BUF_SIZE_MASK) >> RX_BUF_SIZE_SHIFT_DIV;
}

static bool wl12xx_rx_get_unaligned(struct wl12xx_fw_status *status,
				    u32 drv_rx_counter)
{
	/* Convert the value to bool */
	return !!(le32_to_cpu(status->rx_pkt_descs[drv_rx_counter]) &
		RX_BUF_UNALIGNED_PAYLOAD);
}

static void wl1271_rx_status(struct wl1271 *wl,
			     struct wl1271_rx_descriptor *desc,
			     struct ieee80211_rx_status *status,
			     u8 beacon)
{
	memset(status, 0, sizeof(struct ieee80211_rx_status));

	if ((desc->flags & WL1271_RX_DESC_BAND_MASK) == WL1271_RX_DESC_BAND_BG)
		status->band = IEEE80211_BAND_2GHZ;
	else
		status->band = IEEE80211_BAND_5GHZ;

	status->rate_idx = wl1271_rate_to_idx(desc->rate, status->band);

	/* 11n support */
	if (desc->rate <= CONF_HW_RXTX_RATE_MCS0)
		status->flag |= RX_FLAG_HT;

	status->signal = desc->rssi;

	/*
	 * FIXME: In wl1251, the SNR should be divided by two.  In wl1271 we
	 * need to divide by two for now, but TI has been discussing about
	 * changing it.  This needs to be rechecked.
	 */
	wl->noise = desc->rssi - (desc->snr >> 1);

	status->freq = ieee80211_channel_to_frequency(desc->channel,
						      status->band);

	if (desc->flags & WL1271_RX_DESC_ENCRYPT_MASK) {
		u8 desc_err_code = desc->status & WL1271_RX_DESC_STATUS_MASK;

		status->flag |= RX_FLAG_IV_STRIPPED | RX_FLAG_MMIC_STRIPPED |
				RX_FLAG_DECRYPTED;

		if (unlikely(desc_err_code == WL1271_RX_DESC_MIC_FAIL)) {
			status->flag |= RX_FLAG_MMIC_ERROR;
			wl1271_warning("Michael MIC error");
		}
	}
}

static int wl1271_rx_handle_data(struct wl1271 *wl, u8 *data, u32 length,
				 bool unaligned)
{
	struct wl1271_rx_descriptor *desc;
	struct sk_buff *skb;
	struct ieee80211_hdr *hdr;
	u8 *buf;
	u8 beacon = 0;
	u8 is_data = 0;
	u8 reserved = unaligned ? NET_IP_ALIGN : 0;
<<<<<<< HEAD
=======
	u16 seq_num;
>>>>>>> 08740735

	/*
	 * In PLT mode we seem to get frames and mac80211 warns about them,
	 * workaround this by not retrieving them at all.
	 */
	if (unlikely(wl->state == WL1271_STATE_PLT))
		return -EINVAL;

	/* the data read starts with the descriptor */
	desc = (struct wl1271_rx_descriptor *) data;

	if (desc->packet_class == WL12XX_RX_CLASS_LOGGER) {
		size_t len = length - sizeof(*desc);
		wl12xx_copy_fwlog(wl, data + sizeof(*desc), len);
		wake_up_interruptible(&wl->fwlog_waitq);
		return 0;
	}

	switch (desc->status & WL1271_RX_DESC_STATUS_MASK) {
	/* discard corrupted packets */
	case WL1271_RX_DESC_DRIVER_RX_Q_FAIL:
	case WL1271_RX_DESC_DECRYPT_FAIL:
		wl1271_warning("corrupted packet in RX with status: 0x%x",
			       desc->status & WL1271_RX_DESC_STATUS_MASK);
		return -EINVAL;
	case WL1271_RX_DESC_SUCCESS:
	case WL1271_RX_DESC_MIC_FAIL:
		break;
	default:
		wl1271_error("invalid RX descriptor status: 0x%x",
			     desc->status & WL1271_RX_DESC_STATUS_MASK);
		return -EINVAL;
	}

	/* skb length not included rx descriptor */
	skb = __dev_alloc_skb(length + reserved - sizeof(*desc), GFP_KERNEL);
	if (!skb) {
		wl1271_error("Couldn't allocate RX frame");
		return -ENOMEM;
	}

	/* reserve the unaligned payload(if any) */
	skb_reserve(skb, reserved);

	buf = skb_put(skb, length - sizeof(*desc));

	/*
	 * Copy packets from aggregation buffer to the skbs without rx
	 * descriptor and with packet payload aligned care. In case of unaligned
	 * packets copy the packets in offset of 2 bytes guarantee IP header
	 * payload aligned to 4 bytes.
	 */
	memcpy(buf, data + sizeof(*desc), length - sizeof(*desc));

	hdr = (struct ieee80211_hdr *)skb->data;
	if (ieee80211_is_beacon(hdr->frame_control))
		beacon = 1;
	if (ieee80211_is_data_present(hdr->frame_control))
		is_data = 1;

	wl1271_rx_status(wl, desc, IEEE80211_SKB_RXCB(skb), beacon);

	seq_num = (le16_to_cpu(hdr->seq_ctrl) & IEEE80211_SCTL_SEQ) >> 4;
	wl1271_debug(DEBUG_RX, "rx skb 0x%p: %d B %s seq %d", skb,
		     skb->len - desc->pad_len,
		     beacon ? "beacon" : "",
		     seq_num);

	skb_trim(skb, skb->len - desc->pad_len);

	skb_queue_tail(&wl->deferred_rx_queue, skb);
	queue_work(wl->freezable_wq, &wl->netstack_work);

	return is_data;
}

void wl12xx_rx(struct wl1271 *wl, struct wl12xx_fw_status *status)
{
	struct wl1271_acx_mem_map *wl_mem_map = wl->target_mem_map;
	u32 buf_size;
	u32 fw_rx_counter  = status->fw_rx_counter & NUM_RX_PKT_DESC_MOD_MASK;
	u32 drv_rx_counter = wl->rx_counter & NUM_RX_PKT_DESC_MOD_MASK;
	u32 rx_counter;
	u32 mem_block;
	u32 pkt_length;
	u32 pkt_offset;
	bool is_ap = (wl->bss_type == BSS_TYPE_AP_BSS);
	bool had_data = false;
	bool unaligned = false;

	while (drv_rx_counter != fw_rx_counter) {
		buf_size = 0;
		rx_counter = drv_rx_counter;
		while (rx_counter != fw_rx_counter) {
			pkt_length = wl12xx_rx_get_buf_size(status, rx_counter);
			if (buf_size + pkt_length > WL1271_AGGR_BUFFER_SIZE)
				break;
			buf_size += pkt_length;
			rx_counter++;
			rx_counter &= NUM_RX_PKT_DESC_MOD_MASK;
		}

		if (buf_size == 0) {
			wl1271_warning("received empty data");
			break;
		}

		if (wl->chip.id != CHIP_ID_1283_PG20) {
			/*
			 * Choose the block we want to read
			 * For aggregated packets, only the first memory block
			 * should be retrieved. The FW takes care of the rest.
			 */
			mem_block = wl12xx_rx_get_mem_block(status,
							    drv_rx_counter);

			wl->rx_mem_pool_addr.addr = (mem_block << 8) +
			   le32_to_cpu(wl_mem_map->packet_memory_pool_start);

			wl->rx_mem_pool_addr.addr_extra =
				wl->rx_mem_pool_addr.addr + 4;

			wl1271_write(wl, WL1271_SLV_REG_DATA,
				     &wl->rx_mem_pool_addr,
				     sizeof(wl->rx_mem_pool_addr), false);
		}

		/* Read all available packets at once */
		wl1271_read(wl, WL1271_SLV_MEM_DATA, wl->aggr_buf,
				buf_size, true);

		/* Split data into separate packets */
		pkt_offset = 0;
		while (pkt_offset < buf_size) {
			pkt_length = wl12xx_rx_get_buf_size(status,
					drv_rx_counter);

			unaligned = wl12xx_rx_get_unaligned(status,
					drv_rx_counter);

			/*
			 * the handle data call can only fail in memory-outage
			 * conditions, in that case the received frame will just
			 * be dropped.
			 */
			if (wl1271_rx_handle_data(wl,
						  wl->aggr_buf + pkt_offset,
						  pkt_length, unaligned) == 1)
				had_data = true;

			wl->rx_counter++;
			drv_rx_counter++;
			drv_rx_counter &= NUM_RX_PKT_DESC_MOD_MASK;
			pkt_offset += pkt_length;
		}
	}

	/*
	 * Write the driver's packet counter to the FW. This is only required
	 * for older hardware revisions
	 */
	if (wl->quirks & WL12XX_QUIRK_END_OF_TRANSACTION)
		wl1271_write32(wl, RX_DRIVER_COUNTER_ADDRESS, wl->rx_counter);

	if (!is_ap && wl->conf.rx_streaming.interval && had_data &&
	    (wl->conf.rx_streaming.always ||
	     test_bit(WL1271_FLAG_SOFT_GEMINI, &wl->flags))) {
		u32 timeout = wl->conf.rx_streaming.duration;

		/* restart rx streaming */
		if (!test_bit(WL1271_FLAG_RX_STREAMING_STARTED, &wl->flags))
			ieee80211_queue_work(wl->hw,
					     &wl->rx_streaming_enable_work);

		mod_timer(&wl->rx_streaming_timer,
			  jiffies + msecs_to_jiffies(timeout));
	}
}<|MERGE_RESOLUTION|>--- conflicted
+++ resolved
@@ -105,10 +105,7 @@
 	u8 beacon = 0;
 	u8 is_data = 0;
 	u8 reserved = unaligned ? NET_IP_ALIGN : 0;
-<<<<<<< HEAD
-=======
 	u16 seq_num;
->>>>>>> 08740735
 
 	/*
 	 * In PLT mode we seem to get frames and mac80211 warns about them,
