--- conflicted
+++ resolved
@@ -141,12 +141,9 @@
  */
 static DEFINE_MUTEX(orangefs_debug_lock);
 
-<<<<<<< HEAD
-=======
 /* Used to protect data in ORANGEFS_KMOD_DEBUG_HELP_FILE */
 static DEFINE_MUTEX(orangefs_help_file_lock);
 
->>>>>>> d06e622d
 /*
  * initialize kmod debug operations, create orangefs debugfs dir and
  * ORANGEFS_KMOD_DEBUG_HELP_FILE.
@@ -619,41 +616,15 @@
  * /sys/kernel/debug/orangefs/debug-help can be catted to
  * see all the available kernel and client debug keywords.
  *
-<<<<<<< HEAD
- * When the kernel boots, we have no idea what keywords the
- * client supports, nor their associated masks.
- *
- * We pass through this function once at boot and stamp a
-=======
  * When orangefs.ko initializes, we have no idea what keywords the
  * client supports, nor their associated masks.
  *
  * We pass through this function once at module-load and stamp a
->>>>>>> d06e622d
  * boilerplate "we don't know" message for the client in the
  * debug-help file. We pass through here again when the client
  * starts and then we can fill out the debug-help file fully.
  *
  * The client might be restarted any number of times between
-<<<<<<< HEAD
- * reboots, we only build the debug-help file the first time.
- */
-int orangefs_prepare_debugfs_help_string(int at_boot)
-{
-	int rc = -EINVAL;
-	int i;
-	int byte_count = 0;
-	char *client_title = "Client Debug Keywords:\n";
-	char *kernel_title = "Kernel Debug Keywords:\n";
-
-	gossip_debug(GOSSIP_UTILS_DEBUG, "%s: start\n", __func__);
-
-	if (at_boot) {
-		byte_count += strlen(HELP_STRING_UNINITIALIZED);
-		client_title = HELP_STRING_UNINITIALIZED;
-	} else {
-		/*
-=======
  * module reloads, we only build the debug-help file the first time.
  */
 int orangefs_prepare_debugfs_help_string(int at_boot)
@@ -693,7 +664,6 @@
 	if (!at_boot) {
 
                 /*
->>>>>>> d06e622d
 		 * fill the client keyword/mask array and remember
 		 * how many elements there were.
 		 */
@@ -702,59 +672,6 @@
 		if (cdm_element_count <= 0)
 			goto out;
 
-<<<<<<< HEAD
-		/* Count the bytes destined for debug_help_string. */
-		byte_count += strlen(client_title);
-
-		for (i = 0; i < cdm_element_count; i++) {
-			byte_count += strlen(cdm_array[i].keyword + 2);
-			if (byte_count >= DEBUG_HELP_STRING_SIZE) {
-				pr_info("%s: overflow 1!\n", __func__);
-				goto out;
-			}
-		}
-
-		gossip_debug(GOSSIP_UTILS_DEBUG,
-			     "%s: cdm_element_count:%d:\n",
-			     __func__,
-			     cdm_element_count);
-	}
-
-	byte_count += strlen(kernel_title);
-	for (i = 0; i < num_kmod_keyword_mask_map; i++) {
-		byte_count +=
-			strlen(s_kmod_keyword_mask_map[i].keyword + 2);
-		if (byte_count >= DEBUG_HELP_STRING_SIZE) {
-			pr_info("%s: overflow 2!\n", __func__);
-			goto out;
-		}
-	}
-
-	/* build debug_help_string. */
-	debug_help_string = kzalloc(DEBUG_HELP_STRING_SIZE, GFP_KERNEL);
-	if (!debug_help_string) {
-		rc = -ENOMEM;
-		goto out;
-	}
-
-	strcat(debug_help_string, client_title);
-
-	if (!at_boot) {
-		for (i = 0; i < cdm_element_count; i++) {
-			strcat(debug_help_string, "\t");
-			strcat(debug_help_string, cdm_array[i].keyword);
-			strcat(debug_help_string, "\n");
-		}
-	}
-
-	strcat(debug_help_string, "\n");
-	strcat(debug_help_string, kernel_title);
-
-	for (i = 0; i < num_kmod_keyword_mask_map; i++) {
-		strcat(debug_help_string, "\t");
-		strcat(debug_help_string, s_kmod_keyword_mask_map[i].keyword);
-		strcat(debug_help_string, "\n");
-=======
 		for (i = 0; i < cdm_element_count; i++) {
 			strlcat(new, "\t", string_size);
 			strlcat(new, cdm_array[i].keyword, string_size);
@@ -784,18 +701,11 @@
 		memset(debug_help_string, 0, DEBUG_HELP_STRING_SIZE);
 		strlcat(debug_help_string, new, string_size);
 		mutex_unlock(&orangefs_help_file_lock);
->>>>>>> d06e622d
 	}
 
 	rc = 0;
 
-<<<<<<< HEAD
-out:
-
-	return rc;
-=======
 out:	return rc;
->>>>>>> d06e622d
 
 }
 
@@ -1053,17 +963,12 @@
 	ret = copy_from_user(&client_debug_array_string,
                                      (void __user *)arg,
                                      ORANGEFS_MAX_DEBUG_STRING_LEN);
-<<<<<<< HEAD
-	if (ret != 0)
-		return -EIO;
-=======
 
 	if (ret != 0) {
 		pr_info("%s: CLIENT_STRING: copy_from_user failed\n",
 			__func__);
 		return -EIO;
 	}
->>>>>>> d06e622d
 
 	/*
 	 * The real client-core makes an effort to ensure
@@ -1078,55 +983,18 @@
 	client_debug_array_string[ORANGEFS_MAX_DEBUG_STRING_LEN - 1] =
 		'\0';
 	
-<<<<<<< HEAD
-	if (ret != 0) {
-		pr_info("%s: CLIENT_STRING: copy_from_user failed\n",
-			__func__);
-		return -EIO;
-	}
-
-=======
->>>>>>> d06e622d
 	pr_info("%s: client debug array string has been received.\n",
 		__func__);
 
 	if (!help_string_initialized) {
 
-<<<<<<< HEAD
-		/* Free the "we don't know yet" default string... */
-		kfree(debug_help_string);
-
-		/* build a proper debug help string */
-=======
 		/* Build a proper debug help string. */
->>>>>>> d06e622d
 		if (orangefs_prepare_debugfs_help_string(0)) {
 			gossip_err("%s: no debug help string \n",
 				   __func__);
 			return -EIO;
 		}
 
-<<<<<<< HEAD
-		/* Replace the boilerplate boot-time debug-help file. */
-		debugfs_remove(help_file_dentry);
-
-		help_file_dentry =
-			debugfs_create_file(
-				ORANGEFS_KMOD_DEBUG_HELP_FILE,
-				0444,
-				debug_dir,
-				debug_help_string,
-				&debug_help_fops);
-
-		if (!help_file_dentry) {
-			gossip_err("%s: debugfs_create_file failed for"
-				   " :%s:!\n",
-				   __func__,
-				   ORANGEFS_KMOD_DEBUG_HELP_FILE);
-			return -EIO;
-		}
-=======
->>>>>>> d06e622d
 	}
 
 	debug_mask_to_string(&client_debug_mask, 1);
