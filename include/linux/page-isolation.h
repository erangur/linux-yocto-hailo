--- conflicted
+++ resolved
@@ -6,13 +6,10 @@
 void set_pageblock_migratetype(struct page *page, int migratetype);
 int move_freepages_block(struct zone *zone, struct page *page,
 				int migratetype);
-<<<<<<< HEAD
-=======
 int move_freepages(struct zone *zone,
 			  struct page *start_page, struct page *end_page,
 			  int migratetype);
 
->>>>>>> 4a8e43fe
 /*
  * Changes migrate type in [start_pfn, end_pfn) to be MIGRATE_ISOLATE.
  * If specified range includes migrate types other than MOVABLE or CMA,
@@ -44,11 +41,7 @@
  */
 int set_migratetype_isolate(struct page *page);
 void unset_migratetype_isolate(struct page *page, unsigned migratetype);
-<<<<<<< HEAD
-
-=======
 struct page *alloc_migrate_target(struct page *page, unsigned long private,
 				int **resultp);
->>>>>>> 4a8e43fe
 
 #endif