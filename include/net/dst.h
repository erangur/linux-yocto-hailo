/*
 * net/dst.h	Protocol independent destination cache definitions.
 *
 * Authors:	Alexey Kuznetsov, <kuznet@ms2.inr.ac.ru>
 *
 */

#ifndef _NET_DST_H
#define _NET_DST_H

#include <net/dst_ops.h>
#include <linux/netdevice.h>
#include <linux/rtnetlink.h>
#include <linux/rcupdate.h>
#include <linux/bug.h>
#include <linux/jiffies.h>
#include <net/neighbour.h>
#include <asm/processor.h>

#define DST_GC_MIN	(HZ/10)
#define DST_GC_INC	(HZ/2)
#define DST_GC_MAX	(120*HZ)

/* Each dst_entry has reference count and sits in some parent list(s).
 * When it is removed from parent list, it is "freed" (dst_free).
 * After this it enters dead state (dst->obsolete > 0) and if its refcnt
 * is zero, it can be destroyed immediately, otherwise it is added
 * to gc list and garbage collector periodically checks the refcnt.
 */

struct sk_buff;

struct dst_entry {
	struct rcu_head		rcu_head;
	struct dst_entry	*child;
	struct net_device       *dev;
	struct  dst_ops	        *ops;
	unsigned long		_metrics;
	unsigned long           expires;
	struct dst_entry	*path;
	struct dst_entry	*from;
#ifdef CONFIG_XFRM
	struct xfrm_state	*xfrm;
#else
	void			*__pad1;
#endif
	int			(*input)(struct sk_buff *);
	int			(*output)(struct sk_buff *);

	unsigned short		flags;
#define DST_HOST		0x0001
#define DST_NOXFRM		0x0002
#define DST_NOPOLICY		0x0004
#define DST_NOHASH		0x0008
#define DST_NOCACHE		0x0010
#define DST_NOCOUNT		0x0020
#define DST_NOPEER		0x0040
#define DST_FAKE_RTABLE		0x0080
#define DST_XFRM_TUNNEL		0x0100
#define DST_XFRM_QUEUE		0x0200

	unsigned short		pending_confirm;

	short			error;

	/* A non-zero value of dst->obsolete forces by-hand validation
	 * of the route entry.  Positive values are set by the generic
	 * dst layer to indicate that the entry has been forcefully
	 * destroyed.
	 *
	 * Negative values are used by the implementation layer code to
	 * force invocation of the dst_ops->check() method.
	 */
	short			obsolete;
#define DST_OBSOLETE_NONE	0
#define DST_OBSOLETE_DEAD	2
#define DST_OBSOLETE_FORCE_CHK	-1
#define DST_OBSOLETE_KILL	-2
	unsigned short		header_len;	/* more space at head required */
	unsigned short		trailer_len;	/* space to reserve at tail */
#ifdef CONFIG_IP_ROUTE_CLASSID
	__u32			tclassid;
#else
	__u32			__pad2;
#endif

	/*
	 * Align __refcnt to a 64 bytes alignment
	 * (L1_CACHE_SIZE would be too much)
	 */
#ifdef CONFIG_64BIT
	long			__pad_to_align_refcnt[2];
#endif
	/*
	 * __refcnt wants to be on a different cache line from
	 * input/output/ops or performance tanks badly
	 */
	atomic_t		__refcnt;	/* client references	*/
	int			__use;
	unsigned long		lastuse;
	union {
		struct dst_entry	*next;
		struct rtable __rcu	*rt_next;
		struct rt6_info		*rt6_next;
		struct dn_route __rcu	*dn_next;
	};
};

u32 *dst_cow_metrics_generic(struct dst_entry *dst, unsigned long old);
extern const u32 dst_default_metrics[];

#define DST_METRICS_READ_ONLY	0x1UL
#define __DST_METRICS_PTR(Y)	\
	((u32 *)((Y) & ~DST_METRICS_READ_ONLY))
#define DST_METRICS_PTR(X)	__DST_METRICS_PTR((X)->_metrics)

static inline bool dst_metrics_read_only(const struct dst_entry *dst)
{
	return dst->_metrics & DST_METRICS_READ_ONLY;
}

void __dst_destroy_metrics_generic(struct dst_entry *dst, unsigned long old);

static inline void dst_destroy_metrics_generic(struct dst_entry *dst)
{
	unsigned long val = dst->_metrics;
	if (!(val & DST_METRICS_READ_ONLY))
		__dst_destroy_metrics_generic(dst, val);
}

static inline u32 *dst_metrics_write_ptr(struct dst_entry *dst)
{
	unsigned long p = dst->_metrics;

	BUG_ON(!p);

	if (p & DST_METRICS_READ_ONLY)
		return dst->ops->cow_metrics(dst, p);
	return __DST_METRICS_PTR(p);
}

/* This may only be invoked before the entry has reached global
 * visibility.
 */
static inline void dst_init_metrics(struct dst_entry *dst,
				    const u32 *src_metrics,
				    bool read_only)
{
	dst->_metrics = ((unsigned long) src_metrics) |
		(read_only ? DST_METRICS_READ_ONLY : 0);
}

static inline void dst_copy_metrics(struct dst_entry *dest, const struct dst_entry *src)
{
	u32 *dst_metrics = dst_metrics_write_ptr(dest);

	if (dst_metrics) {
		u32 *src_metrics = DST_METRICS_PTR(src);

		memcpy(dst_metrics, src_metrics, RTAX_MAX * sizeof(u32));
	}
}

static inline u32 *dst_metrics_ptr(struct dst_entry *dst)
{
	return DST_METRICS_PTR(dst);
}

static inline u32
dst_metric_raw(const struct dst_entry *dst, const int metric)
{
	u32 *p = DST_METRICS_PTR(dst);

	return p[metric-1];
}

static inline u32
dst_metric(const struct dst_entry *dst, const int metric)
{
	WARN_ON_ONCE(metric == RTAX_HOPLIMIT ||
		     metric == RTAX_ADVMSS ||
		     metric == RTAX_MTU);
	return dst_metric_raw(dst, metric);
}

static inline u32
dst_metric_advmss(const struct dst_entry *dst)
{
	u32 advmss = dst_metric_raw(dst, RTAX_ADVMSS);

	if (!advmss)
		advmss = dst->ops->default_advmss(dst);

	return advmss;
}

static inline void dst_metric_set(struct dst_entry *dst, int metric, u32 val)
{
	u32 *p = dst_metrics_write_ptr(dst);

	if (p)
		p[metric-1] = val;
}

static inline u32
dst_feature(const struct dst_entry *dst, u32 feature)
{
	return dst_metric(dst, RTAX_FEATURES) & feature;
}

static inline u32 dst_mtu(const struct dst_entry *dst)
{
	return dst->ops->mtu(dst);
}

/* RTT metrics are stored in milliseconds for user ABI, but used as jiffies */
static inline unsigned long dst_metric_rtt(const struct dst_entry *dst, int metric)
{
	return msecs_to_jiffies(dst_metric(dst, metric));
}

static inline u32
dst_allfrag(const struct dst_entry *dst)
{
	int ret = dst_feature(dst,  RTAX_FEATURE_ALLFRAG);
	return ret;
}

static inline int
dst_metric_locked(const struct dst_entry *dst, int metric)
{
	return dst_metric(dst, RTAX_LOCK) & (1<<metric);
}

static inline void dst_hold(struct dst_entry *dst)
{
	/*
	 * If your kernel compilation stops here, please check
	 * __pad_to_align_refcnt declaration in struct dst_entry
	 */
	BUILD_BUG_ON(offsetof(struct dst_entry, __refcnt) & 63);
	atomic_inc(&dst->__refcnt);
}

static inline void dst_use(struct dst_entry *dst, unsigned long time)
{
	dst_hold(dst);
	dst->__use++;
	dst->lastuse = time;
}

static inline void dst_use_noref(struct dst_entry *dst, unsigned long time)
{
	dst->__use++;
	dst->lastuse = time;
}

static inline struct dst_entry *dst_clone(struct dst_entry *dst)
{
	if (dst)
		atomic_inc(&dst->__refcnt);
	return dst;
}

void dst_release(struct dst_entry *dst);

static inline void refdst_drop(unsigned long refdst)
{
	if (!(refdst & SKB_DST_NOREF))
		dst_release((struct dst_entry *)(refdst & SKB_DST_PTRMASK));
}

/**
 * skb_dst_drop - drops skb dst
 * @skb: buffer
 *
 * Drops dst reference count if a reference was taken.
 */
static inline void skb_dst_drop(struct sk_buff *skb)
{
	if (skb->_skb_refdst) {
		refdst_drop(skb->_skb_refdst);
		skb->_skb_refdst = 0UL;
	}
}

static inline void skb_dst_copy(struct sk_buff *nskb, const struct sk_buff *oskb)
{
	nskb->_skb_refdst = oskb->_skb_refdst;
	if (!(nskb->_skb_refdst & SKB_DST_NOREF))
		dst_clone(skb_dst(nskb));
}

/**
 * skb_dst_force - makes sure skb dst is refcounted
 * @skb: buffer
 *
 * If dst is not yet refcounted, let's do it
 */
static inline void skb_dst_force(struct sk_buff *skb)
{
	if (skb_dst_is_noref(skb)) {
		WARN_ON(!rcu_read_lock_held());
		skb->_skb_refdst &= ~SKB_DST_NOREF;
		dst_clone(skb_dst(skb));
	}
}


/**
 *	__skb_tunnel_rx - prepare skb for rx reinsert
 *	@skb: buffer
 *	@dev: tunnel device
 *	@net: netns for packet i/o
 *
 *	After decapsulation, packet is going to re-enter (netif_rx()) our stack,
 *	so make some cleanups. (no accounting done)
 */
static inline void __skb_tunnel_rx(struct sk_buff *skb, struct net_device *dev,
				   struct net *net)
{
	skb->dev = dev;

	/*
	 * Clear rxhash so that we can recalulate the hash for the
	 * encapsulated packet, unless we have already determine the hash
	 * over the L4 4-tuple.
	 */
	if (!skb->l4_rxhash)
		skb->rxhash = 0;
	skb_set_queue_mapping(skb, 0);
	skb_scrub_packet(skb, !net_eq(net, dev_net(dev)));
}

/**
 *	skb_tunnel_rx - prepare skb for rx reinsert
 *	@skb: buffer
 *	@dev: tunnel device
 *
 *	After decapsulation, packet is going to re-enter (netif_rx()) our stack,
 *	so make some cleanups, and perform accounting.
 *	Note: this accounting is not SMP safe.
 */
static inline void skb_tunnel_rx(struct sk_buff *skb, struct net_device *dev,
				 struct net *net)
{
	/* TODO : stats should be SMP safe */
	dev->stats.rx_packets++;
	dev->stats.rx_bytes += skb->len;
	__skb_tunnel_rx(skb, dev, net);
}

/* Children define the path of the packet through the
 * Linux networking.  Thus, destinations are stackable.
 */

static inline struct dst_entry *skb_dst_pop(struct sk_buff *skb)
{
	struct dst_entry *child = dst_clone(skb_dst(skb)->child);

	skb_dst_drop(skb);
	return child;
}

int dst_discard(struct sk_buff *skb);
void *dst_alloc(struct dst_ops *ops, struct net_device *dev, int initial_ref,
		int initial_obsolete, unsigned short flags);
void __dst_free(struct dst_entry *dst);
struct dst_entry *dst_destroy(struct dst_entry *dst);

static inline void dst_free(struct dst_entry *dst)
{
	if (dst->obsolete > 0)
		return;
	if (!atomic_read(&dst->__refcnt)) {
		dst = dst_destroy(dst);
		if (!dst)
			return;
	}
	__dst_free(dst);
}

static inline void dst_rcu_free(struct rcu_head *head)
{
	struct dst_entry *dst = container_of(head, struct dst_entry, rcu_head);
	dst_free(dst);
}

static inline void dst_confirm(struct dst_entry *dst)
{
	dst->pending_confirm = 1;
}

static inline int dst_neigh_output(struct dst_entry *dst, struct neighbour *n,
				   struct sk_buff *skb)
{
	const struct hh_cache *hh;

	if (dst->pending_confirm) {
		unsigned long now = jiffies;

		dst->pending_confirm = 0;
		/* avoid dirtying neighbour */
		if (n->confirmed != now)
			n->confirmed = now;
	}

	hh = &n->hh;
	if ((n->nud_state & NUD_CONNECTED) && hh->hh_len)
		return neigh_hh_output(hh, skb);
	else
		return n->output(n, skb);
}

static inline struct neighbour *dst_neigh_lookup(const struct dst_entry *dst, const void *daddr)
{
	struct neighbour *n = dst->ops->neigh_lookup(dst, NULL, daddr);
	return IS_ERR(n) ? NULL : n;
}

static inline struct neighbour *dst_neigh_lookup_skb(const struct dst_entry *dst,
						     struct sk_buff *skb)
{
	struct neighbour *n =  dst->ops->neigh_lookup(dst, skb, NULL);
	return IS_ERR(n) ? NULL : n;
}

static inline void dst_link_failure(struct sk_buff *skb)
{
	struct dst_entry *dst = skb_dst(skb);
	if (dst && dst->ops && dst->ops->link_failure)
		dst->ops->link_failure(skb);
}

static inline void dst_set_expires(struct dst_entry *dst, int timeout)
{
	unsigned long expires = jiffies + timeout;

	if (expires == 0)
		expires = 1;

	if (dst->expires == 0 || time_before(expires, dst->expires))
		dst->expires = expires;
}

/* Output packet to network from transport.  */
static inline int dst_output(struct sk_buff *skb)
{
	return skb_dst(skb)->output(skb);
}

/* Input packet from network to transport.  */
static inline int dst_input(struct sk_buff *skb)
{
	return skb_dst(skb)->input(skb);
}

static inline struct dst_entry *dst_check(struct dst_entry *dst, u32 cookie)
{
	if (dst->obsolete)
		dst = dst->ops->check(dst, cookie);
	return dst;
}

void dst_init(void);

/* Flags for xfrm_lookup flags argument. */
enum {
	XFRM_LOOKUP_ICMP = 1 << 0,
};

struct flowi;
#ifndef CONFIG_XFRM
static inline struct dst_entry *xfrm_lookup(struct net *net,
					    struct dst_entry *dst_orig,
					    const struct flowi *fl, struct sock *sk,
					    int flags)
{
	return dst_orig;
} 

static inline struct xfrm_state *dst_xfrm(const struct dst_entry *dst)
{
	return NULL;
}

#else
<<<<<<< HEAD
struct dst_entry *xfrm_lookup(struct net *net, struct dst_entry *dst_orig,
			      const struct flowi *fl, struct sock *sk,
			      int flags);
=======
extern struct dst_entry *xfrm_lookup(struct net *net, struct dst_entry *dst_orig,
				     const struct flowi *fl, struct sock *sk,
				     int flags);

/* skb attached with this dst needs transformation if dst->xfrm is valid */
static inline struct xfrm_state *dst_xfrm(const struct dst_entry *dst)
{
	return dst->xfrm;
}
>>>>>>> 320437af
#endif

#endif /* _NET_DST_H */<|MERGE_RESOLUTION|>--- conflicted
+++ resolved
@@ -485,21 +485,15 @@
 }
 
 #else
-<<<<<<< HEAD
 struct dst_entry *xfrm_lookup(struct net *net, struct dst_entry *dst_orig,
 			      const struct flowi *fl, struct sock *sk,
 			      int flags);
-=======
-extern struct dst_entry *xfrm_lookup(struct net *net, struct dst_entry *dst_orig,
-				     const struct flowi *fl, struct sock *sk,
-				     int flags);
 
 /* skb attached with this dst needs transformation if dst->xfrm is valid */
 static inline struct xfrm_state *dst_xfrm(const struct dst_entry *dst)
 {
 	return dst->xfrm;
 }
->>>>>>> 320437af
 #endif
 
 #endif /* _NET_DST_H */