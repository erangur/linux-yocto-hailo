// SPDX-License-Identifier: GPL-2.0
/*
 *  Shared Memory Communications over RDMA (SMC-R) and RoCE
 *
 *  CLC (connection layer control) handshake over initial TCP socket to
 *  prepare for RDMA traffic
 *
 *  Copyright IBM Corp. 2016, 2018
 *
 *  Author(s):  Ursula Braun <ubraun@linux.vnet.ibm.com>
 */

#include <linux/in.h>
#include <linux/inetdevice.h>
#include <linux/if_ether.h>
#include <linux/sched/signal.h>

#include <net/addrconf.h>
#include <net/sock.h>
#include <net/tcp.h>

#include "smc.h"
#include "smc_core.h"
#include "smc_clc.h"
#include "smc_ib.h"
#include "smc_ism.h"

#define SMCR_CLC_ACCEPT_CONFIRM_LEN 68
#define SMCD_CLC_ACCEPT_CONFIRM_LEN 48

/* eye catcher "SMCR" EBCDIC for CLC messages */
static const char SMC_EYECATCHER[4] = {'\xe2', '\xd4', '\xc3', '\xd9'};
/* eye catcher "SMCD" EBCDIC for CLC messages */
static const char SMCD_EYECATCHER[4] = {'\xe2', '\xd4', '\xc3', '\xc4'};

/* check if received message has a correct header length and contains valid
 * heading and trailing eyecatchers
 */
static bool smc_clc_msg_hdr_valid(struct smc_clc_msg_hdr *clcm)
{
	struct smc_clc_msg_proposal_prefix *pclc_prfx;
	struct smc_clc_msg_accept_confirm *clc;
	struct smc_clc_msg_proposal *pclc;
	struct smc_clc_msg_decline *dclc;
	struct smc_clc_msg_trail *trl;

	if (memcmp(clcm->eyecatcher, SMC_EYECATCHER, sizeof(SMC_EYECATCHER)) &&
	    memcmp(clcm->eyecatcher, SMCD_EYECATCHER, sizeof(SMCD_EYECATCHER)))
		return false;
	switch (clcm->type) {
	case SMC_CLC_PROPOSAL:
		if (clcm->path != SMC_TYPE_R && clcm->path != SMC_TYPE_D &&
		    clcm->path != SMC_TYPE_B)
			return false;
		pclc = (struct smc_clc_msg_proposal *)clcm;
		pclc_prfx = smc_clc_proposal_get_prefix(pclc);
		if (ntohs(pclc->hdr.length) !=
			sizeof(*pclc) + ntohs(pclc->iparea_offset) +
			sizeof(*pclc_prfx) +
			pclc_prfx->ipv6_prefixes_cnt *
				sizeof(struct smc_clc_ipv6_prefix) +
			sizeof(*trl))
			return false;
		trl = (struct smc_clc_msg_trail *)
			((u8 *)pclc + ntohs(pclc->hdr.length) - sizeof(*trl));
		break;
	case SMC_CLC_ACCEPT:
	case SMC_CLC_CONFIRM:
		if (clcm->path != SMC_TYPE_R && clcm->path != SMC_TYPE_D)
			return false;
		clc = (struct smc_clc_msg_accept_confirm *)clcm;
		if ((clcm->path == SMC_TYPE_R &&
		     ntohs(clc->hdr.length) != SMCR_CLC_ACCEPT_CONFIRM_LEN) ||
		    (clcm->path == SMC_TYPE_D &&
		     ntohs(clc->hdr.length) != SMCD_CLC_ACCEPT_CONFIRM_LEN))
			return false;
		trl = (struct smc_clc_msg_trail *)
			((u8 *)clc + ntohs(clc->hdr.length) - sizeof(*trl));
		break;
	case SMC_CLC_DECLINE:
		dclc = (struct smc_clc_msg_decline *)clcm;
		if (ntohs(dclc->hdr.length) != sizeof(*dclc))
			return false;
		trl = &dclc->trl;
		break;
	default:
		return false;
	}
	if (memcmp(trl->eyecatcher, SMC_EYECATCHER, sizeof(SMC_EYECATCHER)) &&
	    memcmp(trl->eyecatcher, SMCD_EYECATCHER, sizeof(SMCD_EYECATCHER)))
		return false;
	return true;
}

/* find ipv4 addr on device and get the prefix len, fill CLC proposal msg */
static int smc_clc_prfx_set4_rcu(struct dst_entry *dst, __be32 ipv4,
				 struct smc_clc_msg_proposal_prefix *prop)
{
	struct in_device *in_dev = __in_dev_get_rcu(dst->dev);
	const struct in_ifaddr *ifa;

	if (!in_dev)
		return -ENODEV;

	in_dev_for_each_ifa_rcu(ifa, in_dev) {
		if (!inet_ifa_match(ipv4, ifa))
			continue;
		prop->prefix_len = inet_mask_len(ifa->ifa_mask);
		prop->outgoing_subnet = ifa->ifa_address & ifa->ifa_mask;
		/* prop->ipv6_prefixes_cnt = 0; already done by memset before */
		return 0;
	}
	return -ENOENT;
}

/* fill CLC proposal msg with ipv6 prefixes from device */
static int smc_clc_prfx_set6_rcu(struct dst_entry *dst,
				 struct smc_clc_msg_proposal_prefix *prop,
				 struct smc_clc_ipv6_prefix *ipv6_prfx)
{
#if IS_ENABLED(CONFIG_IPV6)
	struct inet6_dev *in6_dev = __in6_dev_get(dst->dev);
	struct inet6_ifaddr *ifa;
	int cnt = 0;

	if (!in6_dev)
		return -ENODEV;
	/* use a maximum of 8 IPv6 prefixes from device */
	list_for_each_entry(ifa, &in6_dev->addr_list, if_list) {
		if (ipv6_addr_type(&ifa->addr) & IPV6_ADDR_LINKLOCAL)
			continue;
		ipv6_addr_prefix(&ipv6_prfx[cnt].prefix,
				 &ifa->addr, ifa->prefix_len);
		ipv6_prfx[cnt].prefix_len = ifa->prefix_len;
		cnt++;
		if (cnt == SMC_CLC_MAX_V6_PREFIX)
			break;
	}
	prop->ipv6_prefixes_cnt = cnt;
	if (cnt)
		return 0;
#endif
	return -ENOENT;
}

/* retrieve and set prefixes in CLC proposal msg */
static int smc_clc_prfx_set(struct socket *clcsock,
			    struct smc_clc_msg_proposal_prefix *prop,
			    struct smc_clc_ipv6_prefix *ipv6_prfx)
{
	struct dst_entry *dst = sk_dst_get(clcsock->sk);
	struct sockaddr_storage addrs;
	struct sockaddr_in6 *addr6;
	struct sockaddr_in *addr;
	int rc = -ENOENT;

	memset(prop, 0, sizeof(*prop));
	if (!dst) {
		rc = -ENOTCONN;
		goto out;
	}
	if (!dst->dev) {
		rc = -ENODEV;
		goto out_rel;
	}
	/* get address to which the internal TCP socket is bound */
	kernel_getsockname(clcsock, (struct sockaddr *)&addrs);
	/* analyze IP specific data of net_device belonging to TCP socket */
	addr6 = (struct sockaddr_in6 *)&addrs;
	rcu_read_lock();
	if (addrs.ss_family == PF_INET) {
		/* IPv4 */
		addr = (struct sockaddr_in *)&addrs;
		rc = smc_clc_prfx_set4_rcu(dst, addr->sin_addr.s_addr, prop);
	} else if (ipv6_addr_v4mapped(&addr6->sin6_addr)) {
		/* mapped IPv4 address - peer is IPv4 only */
		rc = smc_clc_prfx_set4_rcu(dst, addr6->sin6_addr.s6_addr32[3],
					   prop);
	} else {
		/* IPv6 */
		rc = smc_clc_prfx_set6_rcu(dst, prop, ipv6_prfx);
	}
	rcu_read_unlock();
out_rel:
	dst_release(dst);
out:
	return rc;
}

/* match ipv4 addrs of dev against addr in CLC proposal */
static int smc_clc_prfx_match4_rcu(struct net_device *dev,
				   struct smc_clc_msg_proposal_prefix *prop)
{
	struct in_device *in_dev = __in_dev_get_rcu(dev);
	const struct in_ifaddr *ifa;

	if (!in_dev)
		return -ENODEV;
	in_dev_for_each_ifa_rcu(ifa, in_dev) {
		if (prop->prefix_len == inet_mask_len(ifa->ifa_mask) &&
		    inet_ifa_match(prop->outgoing_subnet, ifa))
			return 0;
	}

	return -ENOENT;
}

/* match ipv6 addrs of dev against addrs in CLC proposal */
static int smc_clc_prfx_match6_rcu(struct net_device *dev,
				   struct smc_clc_msg_proposal_prefix *prop)
{
#if IS_ENABLED(CONFIG_IPV6)
	struct inet6_dev *in6_dev = __in6_dev_get(dev);
	struct smc_clc_ipv6_prefix *ipv6_prfx;
	struct inet6_ifaddr *ifa;
	int i, max;

	if (!in6_dev)
		return -ENODEV;
	/* ipv6 prefix list starts behind smc_clc_msg_proposal_prefix */
	ipv6_prfx = (struct smc_clc_ipv6_prefix *)((u8 *)prop + sizeof(*prop));
	max = min_t(u8, prop->ipv6_prefixes_cnt, SMC_CLC_MAX_V6_PREFIX);
	list_for_each_entry(ifa, &in6_dev->addr_list, if_list) {
		if (ipv6_addr_type(&ifa->addr) & IPV6_ADDR_LINKLOCAL)
			continue;
		for (i = 0; i < max; i++) {
			if (ifa->prefix_len == ipv6_prfx[i].prefix_len &&
			    ipv6_prefix_equal(&ifa->addr, &ipv6_prfx[i].prefix,
					      ifa->prefix_len))
				return 0;
		}
	}
#endif
	return -ENOENT;
}

/* check if proposed prefixes match one of our device prefixes */
int smc_clc_prfx_match(struct socket *clcsock,
		       struct smc_clc_msg_proposal_prefix *prop)
{
	struct dst_entry *dst = sk_dst_get(clcsock->sk);
	int rc;

	if (!dst) {
		rc = -ENOTCONN;
		goto out;
	}
	if (!dst->dev) {
		rc = -ENODEV;
		goto out_rel;
	}
	rcu_read_lock();
	if (!prop->ipv6_prefixes_cnt)
		rc = smc_clc_prfx_match4_rcu(dst->dev, prop);
	else
		rc = smc_clc_prfx_match6_rcu(dst->dev, prop);
	rcu_read_unlock();
out_rel:
	dst_release(dst);
out:
	return rc;
}

/* Wait for data on the tcp-socket, analyze received data
 * Returns:
 * 0 if success and it was not a decline that we received.
 * SMC_CLC_DECL_REPLY if decline received for fallback w/o another decl send.
 * clcsock error, -EINTR, -ECONNRESET, -EPROTO otherwise.
 */
int smc_clc_wait_msg(struct smc_sock *smc, void *buf, int buflen,
		     u8 expected_type, unsigned long timeout)
{
	long rcvtimeo = smc->clcsock->sk->sk_rcvtimeo;
	struct sock *clc_sk = smc->clcsock->sk;
	struct smc_clc_msg_hdr *clcm = buf;
	struct msghdr msg = {NULL, 0};
	int reason_code = 0;
	struct kvec vec = {buf, buflen};
	int len, datlen;
	int krflags;

	/* peek the first few bytes to determine length of data to receive
	 * so we don't consume any subsequent CLC message or payload data
	 * in the TCP byte stream
	 */
	/*
	 * Caller must make sure that buflen is no less than
	 * sizeof(struct smc_clc_msg_hdr)
	 */
	krflags = MSG_PEEK | MSG_WAITALL;
	clc_sk->sk_rcvtimeo = timeout;
	iov_iter_kvec(&msg.msg_iter, READ, &vec, 1,
			sizeof(struct smc_clc_msg_hdr));
	len = sock_recvmsg(smc->clcsock, &msg, krflags);
	if (signal_pending(current)) {
		reason_code = -EINTR;
		clc_sk->sk_err = EINTR;
		smc->sk.sk_err = EINTR;
		goto out;
	}
	if (clc_sk->sk_err) {
		reason_code = -clc_sk->sk_err;
		if (clc_sk->sk_err == EAGAIN &&
		    expected_type == SMC_CLC_DECLINE)
			clc_sk->sk_err = 0; /* reset for fallback usage */
		else
			smc->sk.sk_err = clc_sk->sk_err;
		goto out;
	}
	if (!len) { /* peer has performed orderly shutdown */
		smc->sk.sk_err = ECONNRESET;
		reason_code = -ECONNRESET;
		goto out;
	}
	if (len < 0) {
		if (len != -EAGAIN || expected_type != SMC_CLC_DECLINE)
			smc->sk.sk_err = -len;
		reason_code = len;
		goto out;
	}
	datlen = ntohs(clcm->length);
	if ((len < sizeof(struct smc_clc_msg_hdr)) ||
	    (datlen > buflen) ||
	    (clcm->version != SMC_CLC_V1) ||
	    (clcm->path != SMC_TYPE_R && clcm->path != SMC_TYPE_D &&
	     clcm->path != SMC_TYPE_B) ||
	    ((clcm->type != SMC_CLC_DECLINE) &&
	     (clcm->type != expected_type))) {
		smc->sk.sk_err = EPROTO;
		reason_code = -EPROTO;
		goto out;
	}

	/* receive the complete CLC message */
	memset(&msg, 0, sizeof(struct msghdr));
	iov_iter_kvec(&msg.msg_iter, READ, &vec, 1, datlen);
	krflags = MSG_WAITALL;
	len = sock_recvmsg(smc->clcsock, &msg, krflags);
	if (len < datlen || !smc_clc_msg_hdr_valid(clcm)) {
		smc->sk.sk_err = EPROTO;
		reason_code = -EPROTO;
		goto out;
	}
	if (clcm->type == SMC_CLC_DECLINE) {
		struct smc_clc_msg_decline *dclc;

		dclc = (struct smc_clc_msg_decline *)clcm;
		reason_code = SMC_CLC_DECL_PEERDECL;
		smc->peer_diagnosis = ntohl(dclc->peer_diagnosis);
		if (((struct smc_clc_msg_decline *)buf)->hdr.flag) {
			smc->conn.lgr->sync_err = 1;
			smc_lgr_terminate_sched(smc->conn.lgr);
		}
	}

out:
	clc_sk->sk_rcvtimeo = rcvtimeo;
	return reason_code;
}

/* send CLC DECLINE message across internal TCP socket */
int smc_clc_send_decline(struct smc_sock *smc, u32 peer_diag_info)
{
	struct smc_clc_msg_decline dclc;
	struct msghdr msg;
	struct kvec vec;
	int len;

	memset(&dclc, 0, sizeof(dclc));
	memcpy(dclc.hdr.eyecatcher, SMC_EYECATCHER, sizeof(SMC_EYECATCHER));
	dclc.hdr.type = SMC_CLC_DECLINE;
	dclc.hdr.length = htons(sizeof(struct smc_clc_msg_decline));
	dclc.hdr.version = SMC_CLC_V1;
	dclc.hdr.flag = (peer_diag_info == SMC_CLC_DECL_SYNCERR) ? 1 : 0;
<<<<<<< HEAD
	if (smc->conn.lgr && !smc->conn.lgr->is_smcd)
=======
	if ((!smc->conn.lgr || !smc->conn.lgr->is_smcd) &&
	    smc_ib_is_valid_local_systemid())
>>>>>>> 04d5ce62
		memcpy(dclc.id_for_peer, local_systemid,
		       sizeof(local_systemid));
	dclc.peer_diagnosis = htonl(peer_diag_info);
	memcpy(dclc.trl.eyecatcher, SMC_EYECATCHER, sizeof(SMC_EYECATCHER));

	memset(&msg, 0, sizeof(msg));
	vec.iov_base = &dclc;
	vec.iov_len = sizeof(struct smc_clc_msg_decline);
	len = kernel_sendmsg(smc->clcsock, &msg, &vec, 1,
			     sizeof(struct smc_clc_msg_decline));
	if (len < 0 || len < sizeof(struct smc_clc_msg_decline))
		len = -EPROTO;
	return len > 0 ? 0 : len;
}

/* send CLC PROPOSAL message across internal TCP socket */
int smc_clc_send_proposal(struct smc_sock *smc, int smc_type,
			  struct smc_init_info *ini)
{
	struct smc_clc_ipv6_prefix ipv6_prfx[SMC_CLC_MAX_V6_PREFIX];
	struct smc_clc_msg_proposal_prefix pclc_prfx;
	struct smc_clc_msg_smcd pclc_smcd;
	struct smc_clc_msg_proposal pclc;
	struct smc_clc_msg_trail trl;
	int len, i, plen, rc;
	int reason_code = 0;
	struct kvec vec[5];
	struct msghdr msg;

	/* retrieve ip prefixes for CLC proposal msg */
	rc = smc_clc_prfx_set(smc->clcsock, &pclc_prfx, ipv6_prfx);
	if (rc)
		return SMC_CLC_DECL_CNFERR; /* configuration error */

	/* send SMC Proposal CLC message */
	plen = sizeof(pclc) + sizeof(pclc_prfx) +
	       (pclc_prfx.ipv6_prefixes_cnt * sizeof(ipv6_prfx[0])) +
	       sizeof(trl);
	memset(&pclc, 0, sizeof(pclc));
	memcpy(pclc.hdr.eyecatcher, SMC_EYECATCHER, sizeof(SMC_EYECATCHER));
	pclc.hdr.type = SMC_CLC_PROPOSAL;
	pclc.hdr.version = SMC_CLC_V1;		/* SMC version */
	pclc.hdr.path = smc_type;
	if (smc_type == SMC_TYPE_R || smc_type == SMC_TYPE_B) {
		/* add SMC-R specifics */
		memcpy(pclc.lcl.id_for_peer, local_systemid,
		       sizeof(local_systemid));
		memcpy(&pclc.lcl.gid, ini->ib_gid, SMC_GID_SIZE);
		memcpy(&pclc.lcl.mac, &ini->ib_dev->mac[ini->ib_port - 1],
		       ETH_ALEN);
		pclc.iparea_offset = htons(0);
	}
	if (smc_type == SMC_TYPE_D || smc_type == SMC_TYPE_B) {
		/* add SMC-D specifics */
		memset(&pclc_smcd, 0, sizeof(pclc_smcd));
		plen += sizeof(pclc_smcd);
		pclc.iparea_offset = htons(SMC_CLC_PROPOSAL_MAX_OFFSET);
		pclc_smcd.gid = ini->ism_dev->local_gid;
	}
	pclc.hdr.length = htons(plen);

	memcpy(trl.eyecatcher, SMC_EYECATCHER, sizeof(SMC_EYECATCHER));
	memset(&msg, 0, sizeof(msg));
	i = 0;
	vec[i].iov_base = &pclc;
	vec[i++].iov_len = sizeof(pclc);
	if (smc_type == SMC_TYPE_D || smc_type == SMC_TYPE_B) {
		vec[i].iov_base = &pclc_smcd;
		vec[i++].iov_len = sizeof(pclc_smcd);
	}
	vec[i].iov_base = &pclc_prfx;
	vec[i++].iov_len = sizeof(pclc_prfx);
	if (pclc_prfx.ipv6_prefixes_cnt > 0) {
		vec[i].iov_base = &ipv6_prfx[0];
		vec[i++].iov_len = pclc_prfx.ipv6_prefixes_cnt *
				   sizeof(ipv6_prfx[0]);
	}
	vec[i].iov_base = &trl;
	vec[i++].iov_len = sizeof(trl);
	/* due to the few bytes needed for clc-handshake this cannot block */
	len = kernel_sendmsg(smc->clcsock, &msg, vec, i, plen);
	if (len < 0) {
		smc->sk.sk_err = smc->clcsock->sk->sk_err;
		reason_code = -smc->sk.sk_err;
	} else if (len < (int)sizeof(pclc)) {
		reason_code = -ENETUNREACH;
		smc->sk.sk_err = -reason_code;
	}

	return reason_code;
}

/* send CLC CONFIRM message across internal TCP socket */
int smc_clc_send_confirm(struct smc_sock *smc)
{
	struct smc_connection *conn = &smc->conn;
	struct smc_clc_msg_accept_confirm cclc;
	struct smc_link *link;
	int reason_code = 0;
	struct msghdr msg;
	struct kvec vec;
	int len;

	/* send SMC Confirm CLC msg */
	memset(&cclc, 0, sizeof(cclc));
	cclc.hdr.type = SMC_CLC_CONFIRM;
	cclc.hdr.version = SMC_CLC_V1;		/* SMC version */
	if (smc->conn.lgr->is_smcd) {
		/* SMC-D specific settings */
		memcpy(cclc.hdr.eyecatcher, SMCD_EYECATCHER,
		       sizeof(SMCD_EYECATCHER));
		cclc.hdr.path = SMC_TYPE_D;
		cclc.hdr.length = htons(SMCD_CLC_ACCEPT_CONFIRM_LEN);
		cclc.gid = conn->lgr->smcd->local_gid;
		cclc.token = conn->rmb_desc->token;
		cclc.dmbe_size = conn->rmbe_size_short;
		cclc.dmbe_idx = 0;
		memcpy(&cclc.linkid, conn->lgr->id, SMC_LGR_ID_SIZE);
		memcpy(cclc.smcd_trl.eyecatcher, SMCD_EYECATCHER,
		       sizeof(SMCD_EYECATCHER));
	} else {
		/* SMC-R specific settings */
		link = &conn->lgr->lnk[SMC_SINGLE_LINK];
		memcpy(cclc.hdr.eyecatcher, SMC_EYECATCHER,
		       sizeof(SMC_EYECATCHER));
		cclc.hdr.path = SMC_TYPE_R;
		cclc.hdr.length = htons(SMCR_CLC_ACCEPT_CONFIRM_LEN);
		memcpy(cclc.lcl.id_for_peer, local_systemid,
		       sizeof(local_systemid));
		memcpy(&cclc.lcl.gid, link->gid, SMC_GID_SIZE);
		memcpy(&cclc.lcl.mac, &link->smcibdev->mac[link->ibport - 1],
		       ETH_ALEN);
		hton24(cclc.qpn, link->roce_qp->qp_num);
		cclc.rmb_rkey =
			htonl(conn->rmb_desc->mr_rx[SMC_SINGLE_LINK]->rkey);
		cclc.rmbe_idx = 1; /* for now: 1 RMB = 1 RMBE */
		cclc.rmbe_alert_token = htonl(conn->alert_token_local);
		cclc.qp_mtu = min(link->path_mtu, link->peer_mtu);
		cclc.rmbe_size = conn->rmbe_size_short;
		cclc.rmb_dma_addr = cpu_to_be64((u64)sg_dma_address
				(conn->rmb_desc->sgt[SMC_SINGLE_LINK].sgl));
		hton24(cclc.psn, link->psn_initial);
		memcpy(cclc.smcr_trl.eyecatcher, SMC_EYECATCHER,
		       sizeof(SMC_EYECATCHER));
	}

	memset(&msg, 0, sizeof(msg));
	vec.iov_base = &cclc;
	vec.iov_len = ntohs(cclc.hdr.length);
	len = kernel_sendmsg(smc->clcsock, &msg, &vec, 1,
			     ntohs(cclc.hdr.length));
	if (len < ntohs(cclc.hdr.length)) {
		if (len >= 0) {
			reason_code = -ENETUNREACH;
			smc->sk.sk_err = -reason_code;
		} else {
			smc->sk.sk_err = smc->clcsock->sk->sk_err;
			reason_code = -smc->sk.sk_err;
		}
	}
	return reason_code;
}

/* send CLC ACCEPT message across internal TCP socket */
int smc_clc_send_accept(struct smc_sock *new_smc, int srv_first_contact)
{
	struct smc_connection *conn = &new_smc->conn;
	struct smc_clc_msg_accept_confirm aclc;
	struct smc_link *link;
	struct msghdr msg;
	struct kvec vec;
	int len;

	memset(&aclc, 0, sizeof(aclc));
	aclc.hdr.type = SMC_CLC_ACCEPT;
	aclc.hdr.version = SMC_CLC_V1;		/* SMC version */
	if (srv_first_contact)
		aclc.hdr.flag = 1;

	if (new_smc->conn.lgr->is_smcd) {
		/* SMC-D specific settings */
		aclc.hdr.length = htons(SMCD_CLC_ACCEPT_CONFIRM_LEN);
		memcpy(aclc.hdr.eyecatcher, SMCD_EYECATCHER,
		       sizeof(SMCD_EYECATCHER));
		aclc.hdr.path = SMC_TYPE_D;
		aclc.gid = conn->lgr->smcd->local_gid;
		aclc.token = conn->rmb_desc->token;
		aclc.dmbe_size = conn->rmbe_size_short;
		aclc.dmbe_idx = 0;
		memcpy(&aclc.linkid, conn->lgr->id, SMC_LGR_ID_SIZE);
		memcpy(aclc.smcd_trl.eyecatcher, SMCD_EYECATCHER,
		       sizeof(SMCD_EYECATCHER));
	} else {
		/* SMC-R specific settings */
		aclc.hdr.length = htons(SMCR_CLC_ACCEPT_CONFIRM_LEN);
		memcpy(aclc.hdr.eyecatcher, SMC_EYECATCHER,
		       sizeof(SMC_EYECATCHER));
		aclc.hdr.path = SMC_TYPE_R;
		link = &conn->lgr->lnk[SMC_SINGLE_LINK];
		memcpy(aclc.lcl.id_for_peer, local_systemid,
		       sizeof(local_systemid));
		memcpy(&aclc.lcl.gid, link->gid, SMC_GID_SIZE);
		memcpy(&aclc.lcl.mac, link->smcibdev->mac[link->ibport - 1],
		       ETH_ALEN);
		hton24(aclc.qpn, link->roce_qp->qp_num);
		aclc.rmb_rkey =
			htonl(conn->rmb_desc->mr_rx[SMC_SINGLE_LINK]->rkey);
		aclc.rmbe_idx = 1;		/* as long as 1 RMB = 1 RMBE */
		aclc.rmbe_alert_token = htonl(conn->alert_token_local);
		aclc.qp_mtu = link->path_mtu;
		aclc.rmbe_size = conn->rmbe_size_short,
		aclc.rmb_dma_addr = cpu_to_be64((u64)sg_dma_address
				(conn->rmb_desc->sgt[SMC_SINGLE_LINK].sgl));
		hton24(aclc.psn, link->psn_initial);
		memcpy(aclc.smcr_trl.eyecatcher, SMC_EYECATCHER,
		       sizeof(SMC_EYECATCHER));
	}

	memset(&msg, 0, sizeof(msg));
	vec.iov_base = &aclc;
	vec.iov_len = ntohs(aclc.hdr.length);
	len = kernel_sendmsg(new_smc->clcsock, &msg, &vec, 1,
			     ntohs(aclc.hdr.length));
	if (len < ntohs(aclc.hdr.length))
		len = len >= 0 ? -EPROTO : -new_smc->clcsock->sk->sk_err;

	return len > 0 ? 0 : len;
}<|MERGE_RESOLUTION|>--- conflicted
+++ resolved
@@ -372,12 +372,8 @@
 	dclc.hdr.length = htons(sizeof(struct smc_clc_msg_decline));
 	dclc.hdr.version = SMC_CLC_V1;
 	dclc.hdr.flag = (peer_diag_info == SMC_CLC_DECL_SYNCERR) ? 1 : 0;
-<<<<<<< HEAD
-	if (smc->conn.lgr && !smc->conn.lgr->is_smcd)
-=======
 	if ((!smc->conn.lgr || !smc->conn.lgr->is_smcd) &&
 	    smc_ib_is_valid_local_systemid())
->>>>>>> 04d5ce62
 		memcpy(dclc.id_for_peer, local_systemid,
 		       sizeof(local_systemid));
 	dclc.peer_diagnosis = htonl(peer_diag_info);
