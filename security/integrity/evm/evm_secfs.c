--- conflicted
+++ resolved
@@ -40,11 +40,7 @@
 	if (*ppos != 0)
 		return 0;
 
-<<<<<<< HEAD
-	sprintf(temp, "%d", (evm_initialized & ~EVM_SETUP));
-=======
 	sprintf(temp, "%d", (evm_initialized & ~EVM_SETUP_COMPLETE));
->>>>>>> 661e50bc
 	rc = simple_read_from_buffer(buf, count, ppos, temp, strlen(temp));
 
 	return rc;
@@ -67,11 +63,7 @@
 {
 	int i, ret;
 
-<<<<<<< HEAD
-	if (!capable(CAP_SYS_ADMIN) || (evm_initialized & EVM_SETUP))
-=======
 	if (!capable(CAP_SYS_ADMIN) || (evm_initialized & EVM_SETUP_COMPLETE))
->>>>>>> 661e50bc
 		return -EPERM;
 
 	ret = kstrtoint_from_user(buf, count, 0, &i);
@@ -83,8 +75,6 @@
 	if (!i || (i & ~EVM_INIT_MASK) != 0)
 		return -EINVAL;
 
-<<<<<<< HEAD
-=======
 	/* Don't allow a request to freshly enable metadata writes if
 	 * keys are loaded.
 	 */
@@ -93,18 +83,11 @@
 	    !(evm_initialized & EVM_ALLOW_METADATA_WRITES))
 		return -EPERM;
 
->>>>>>> 661e50bc
 	if (i & EVM_INIT_HMAC) {
 		ret = evm_init_key();
 		if (ret != 0)
 			return ret;
 		/* Forbid further writes after the symmetric key is loaded */
-<<<<<<< HEAD
-		i |= EVM_SETUP;
-	}
-
-	evm_initialized |= i;
-=======
 		i |= EVM_SETUP_COMPLETE;
 	}
 
@@ -115,7 +98,6 @@
 	 */
 	if (evm_initialized & EVM_INIT_HMAC)
 		evm_initialized &= ~(EVM_ALLOW_METADATA_WRITES);
->>>>>>> 661e50bc
 
 	return count;
 }
